<?xml version="1.0"?>
<project xmlns="http://maven.apache.org/POM/4.0.0" xmlns:xsi="http://www.w3.org/2001/XMLSchema-instance" xsi:schemaLocation="http://maven.apache.org/POM/4.0.0 http://maven.apache.org/xsd/maven-4.0.0.xsd">
  <modelVersion>4.0.0</modelVersion>
  <parent>
    <groupId>com.twitter.elephantbird</groupId>
    <artifactId>elephant-bird</artifactId>
    <version>3.0.3-SNAPSHOT</version>
    <relativePath>..</relativePath>
  </parent>

  <artifactId>elephant-bird-cascading2</artifactId>
  <name>Elephant Bird Cascading2</name>
  <description>Cascading utilities.</description>

  <repositories>
    <repository>
      <id>conjars.org</id>
      <url>http://conjars.org/repo</url>
    </repository>
  </repositories>

  <dependencies>
    <dependency>
      <groupId>com.twitter.elephantbird</groupId>
      <artifactId>elephant-bird-core</artifactId>
    </dependency>
    <dependency>
<<<<<<< HEAD
      <groupId>org.slf4j</groupId>
      <artifactId>slf4j-simple</artifactId>
    </dependency>
    <dependency>
      <groupId>com.google.protobuf</groupId>
      <artifactId>protobuf-java</artifactId>
    </dependency>
    <dependency>
=======
>>>>>>> 82a27096
      <groupId>cascading</groupId>
      <artifactId>cascading-hadoop</artifactId>
    </dependency>
  </dependencies>
</project><|MERGE_RESOLUTION|>--- conflicted
+++ resolved
@@ -25,17 +25,10 @@
       <artifactId>elephant-bird-core</artifactId>
     </dependency>
     <dependency>
-<<<<<<< HEAD
       <groupId>org.slf4j</groupId>
       <artifactId>slf4j-simple</artifactId>
     </dependency>
     <dependency>
-      <groupId>com.google.protobuf</groupId>
-      <artifactId>protobuf-java</artifactId>
-    </dependency>
-    <dependency>
-=======
->>>>>>> 82a27096
       <groupId>cascading</groupId>
       <artifactId>cascading-hadoop</artifactId>
     </dependency>
