--- conflicted
+++ resolved
@@ -15,11 +15,7 @@
 import com.twitter.elephantbird.mapreduce.input.LzoThriftB64LineInputFormat;
 import com.twitter.elephantbird.mapreduce.io.ThriftWritable;
 import com.twitter.elephantbird.pig.util.PigUtil;
-<<<<<<< HEAD
-import com.twitter.elephantbird.pig.util.ProjectedThriftTuple;
-=======
 import com.twitter.elephantbird.pig.util.ProjectedThriftTupleFactory;
->>>>>>> 342f336a
 import com.twitter.elephantbird.pig.util.ThriftToPig;
 
 import com.twitter.elephantbird.util.TypeRef;
@@ -27,11 +23,7 @@
 public class LzoThriftB64LinePigLoader<M extends TBase<?, ?>> extends LzoBaseLoadFunc {
 
   protected final TypeRef<M> typeRef_;
-<<<<<<< HEAD
-  private ProjectedThriftTuple<M> tupleTemplate;
-=======
   private ProjectedThriftTupleFactory<M> tupleTemplate;
->>>>>>> 342f336a
 
   public LzoThriftB64LinePigLoader(String thriftClassName) {
     typeRef_ = PigUtil.getThriftTypeRef(thriftClassName);
@@ -46,11 +38,7 @@
   @Override
   public Tuple getNext() throws IOException {
     if (tupleTemplate == null) {
-<<<<<<< HEAD
-      tupleTemplate = new ProjectedThriftTuple<M>(typeRef_, requiredFieldList);
-=======
       tupleTemplate = new ProjectedThriftTupleFactory<M>(typeRef_, requiredFieldList);
->>>>>>> 342f336a
     }
 
     M value = getNextBinaryValue(typeRef_);
