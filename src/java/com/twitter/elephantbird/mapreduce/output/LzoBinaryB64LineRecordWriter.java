package com.twitter.elephantbird.mapreduce.output;

import java.io.DataOutputStream;
import java.io.IOException;

<<<<<<< HEAD
=======
import com.twitter.elephantbird.mapreduce.io.BinaryConverter;
import com.twitter.elephantbird.mapreduce.io.BinaryWritable;
import com.twitter.elephantbird.util.Codecs;
import com.twitter.elephantbird.util.Protobufs;

>>>>>>> 43534852
import org.apache.commons.codec.binary.Base64;
import org.apache.hadoop.io.NullWritable;
import org.apache.hadoop.mapreduce.RecordWriter;
import org.apache.hadoop.mapreduce.TaskAttemptContext;

import com.twitter.elephantbird.mapreduce.io.BinaryConverter;
import com.twitter.elephantbird.mapreduce.io.BinaryWritable;

/**
 * A RecordWriter-derived class for use with the LzoProtobufB64LineOutputFormat.
 * Writes data as base64 encoded serialized protocol buffers, one per line.
 */

public class LzoBinaryB64LineRecordWriter<M, W extends BinaryWritable<M>>
    extends RecordWriter<NullWritable, W> {

  private final BinaryConverter<M> protoConverter_;
  private final DataOutputStream out_;
  private final Base64 base64_;

  public LzoBinaryB64LineRecordWriter(BinaryConverter<M> converter, DataOutputStream out) {
    protoConverter_ = converter;
    out_ = out;
    base64_ = Codecs.createStandardBase64();
  }

  @Override
  public void write(NullWritable nullWritable, W protobufWritable)
      throws IOException, InterruptedException {
    byte[] b64Bytes = base64_.encode(protoConverter_.toBytes(protobufWritable.get()));
    out_.write(b64Bytes);
    out_.write(Protobufs.NEWLINE_UTF8_BYTE);
  }

  @Override
  public void close(TaskAttemptContext taskAttemptContext)
      throws IOException, InterruptedException {
    out_.close();
  }
}<|MERGE_RESOLUTION|>--- conflicted
+++ resolved
@@ -3,21 +3,15 @@
 import java.io.DataOutputStream;
 import java.io.IOException;
 
-<<<<<<< HEAD
-=======
 import com.twitter.elephantbird.mapreduce.io.BinaryConverter;
 import com.twitter.elephantbird.mapreduce.io.BinaryWritable;
 import com.twitter.elephantbird.util.Codecs;
 import com.twitter.elephantbird.util.Protobufs;
 
->>>>>>> 43534852
 import org.apache.commons.codec.binary.Base64;
 import org.apache.hadoop.io.NullWritable;
 import org.apache.hadoop.mapreduce.RecordWriter;
 import org.apache.hadoop.mapreduce.TaskAttemptContext;
-
-import com.twitter.elephantbird.mapreduce.io.BinaryConverter;
-import com.twitter.elephantbird.mapreduce.io.BinaryWritable;
 
 /**
  * A RecordWriter-derived class for use with the LzoProtobufB64LineOutputFormat.
@@ -27,27 +21,27 @@
 public class LzoBinaryB64LineRecordWriter<M, W extends BinaryWritable<M>>
     extends RecordWriter<NullWritable, W> {
 
-  private final BinaryConverter<M> protoConverter_;
-  private final DataOutputStream out_;
-  private final Base64 base64_;
+  private final BinaryConverter<M> converter;
+  private final DataOutputStream out;
+  private final Base64 base64;
 
   public LzoBinaryB64LineRecordWriter(BinaryConverter<M> converter, DataOutputStream out) {
-    protoConverter_ = converter;
-    out_ = out;
-    base64_ = Codecs.createStandardBase64();
+    this.converter = converter;
+    this.out = out;
+    this.base64 = Codecs.createStandardBase64();
   }
 
   @Override
-  public void write(NullWritable nullWritable, W protobufWritable)
+  public void write(NullWritable nullWritable, W writable)
       throws IOException, InterruptedException {
-    byte[] b64Bytes = base64_.encode(protoConverter_.toBytes(protobufWritable.get()));
-    out_.write(b64Bytes);
-    out_.write(Protobufs.NEWLINE_UTF8_BYTE);
+    byte[] b64Bytes = base64.encode(converter.toBytes(writable.get()));
+    out.write(b64Bytes);
+    out.write(Protobufs.NEWLINE_UTF8_BYTE);
   }
 
   @Override
   public void close(TaskAttemptContext taskAttemptContext)
       throws IOException, InterruptedException {
-    out_.close();
+    out.close();
   }
 }