--- conflicted
+++ resolved
@@ -2,40 +2,33 @@
 
 import java.io.IOException;
 
-<<<<<<< HEAD
-import com.twitter.elephantbird.mapreduce.input.LzoInputFormat;
-import com.twitter.elephantbird.mapreduce.io.ThriftB64LineWritable;
-import com.twitter.elephantbird.util.TypeRef;
-
-=======
-import com.twitter.elephantbird.mapreduce.io.ThriftWritable;
-import com.twitter.elephantbird.util.ThriftUtils;
-import com.twitter.elephantbird.util.TypeRef;
-
 import org.apache.hadoop.conf.Configuration;
->>>>>>> cebd3d03
 import org.apache.hadoop.io.LongWritable;
 import org.apache.hadoop.mapreduce.InputSplit;
 import org.apache.hadoop.mapreduce.RecordReader;
 import org.apache.hadoop.mapreduce.TaskAttemptContext;
 import org.apache.thrift.TBase;
 
+import com.twitter.elephantbird.mapreduce.io.ThriftWritable;
+import com.twitter.elephantbird.util.ThriftUtils;
+import com.twitter.elephantbird.util.TypeRef;
+
 /**
  * Reads line from an lzo compressed text file, base64 decodes it, and then
- * deserializes that into the Thrift object.  
+ * deserializes that into the Thrift object.
  * Returns <position, thriftObject> pairs. <br><br>
- * 
- * Do not use LzoThriftB64LineInputFormat.class directly for setting 
+ *
+ * Do not use LzoThriftB64LineInputFormat.class directly for setting
  * InputFormat class for a job. Use getInputFormatClass() instead.
  */
-public class LzoThriftB64LineInputFormat<M extends TBase<?>>  
+public class LzoThriftB64LineInputFormat<M extends TBase<?>>
                 extends LzoInputFormat<LongWritable, ThriftWritable<M>> {
-  
+
   public LzoThriftB64LineInputFormat() {}
-  
+
   /**
    * Returns {@link LzoThriftB64LineInputFormat} class for setting up a job.
-   * Sets an internal configuration in jobConf so that Task instantiates 
+   * Sets an internal configuration in jobConf so that Task instantiates
    * appropriate object for this generic class based on thriftClass
    */
   @SuppressWarnings("unchecked")
@@ -44,13 +37,13 @@
     ThriftUtils.setClassConf(jobConf, LzoThriftB64LineInputFormat.class, thriftClass);
     return LzoThriftB64LineInputFormat.class;
   }
-  
+
   @Override
   public RecordReader<LongWritable, ThriftWritable<M>> createRecordReader(InputSplit split,
       TaskAttemptContext taskAttempt) throws IOException, InterruptedException {
-    
-    TypeRef<M> typeRef = ThriftUtils.getTypeRef(taskAttempt.getConfiguration(), LzoThriftB64LineInputFormat.class); 
+
+    TypeRef<M> typeRef = ThriftUtils.getTypeRef(taskAttempt.getConfiguration(), LzoThriftB64LineInputFormat.class);
     return new LzoThriftB64LineRecordReader<M>(typeRef);
   }
-  
+
 }